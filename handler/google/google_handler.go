--- conflicted
+++ resolved
@@ -50,19 +50,7 @@
 			if currentIP == lastIP {
 				log.Printf("IP is the same as cached one. Skip update.\n")
 			} else {
-
-<<<<<<< HEAD
 				log.Printf("%s.%s Start to update record IP...\n", subDomain, domain.DomainName)
-=======
-		//check against locally cached IP, if no change, skip update
-		if currentIP == lastIP {
-			log.Printf("IP is the same as cached one. Skip update.\n")
-		} else {
-			lastIP = currentIP
-
-			for _, subDomain := range domain.SubDomains {
-				log.Printf("[%s.%s] Start to update record IP...\n", subDomain, domain.DomainName)
->>>>>>> 4f72668e
 				handler.UpdateIP(domain.DomainName, subDomain, currentIP)
 
 				// Send notification
